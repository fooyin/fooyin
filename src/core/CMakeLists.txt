--- conflicted
+++ resolved
@@ -27,7 +27,8 @@
 )
 
 set(HEADERS
-    ${CMAKE_SOURCE_DIR}/include/core/engine/engine.h
+    ${CMAKE_SOURCE_DIR}/include/core/engine/audioengine.h
+    ${CMAKE_SOURCE_DIR}/include/core/engine/enginehandler.h
     ${CMAKE_SOURCE_DIR}/include/core/coresettings.h
     ${CMAKE_SOURCE_DIR}/include/core/library/libraryinfo.h
     ${CMAKE_SOURCE_DIR}/include/core/library/librarymanager.h
@@ -44,19 +45,12 @@
     coresettings.cpp
     database/database.cpp
     database/library.cpp
-    database/librarydatabase.h
     database/librarydatabase.cpp
     database/module.cpp
-    database/playlistdatabase.h
     database/playlistdatabase.cpp
     database/query.cpp
-<<<<<<< HEAD
-
-    engine/enginehandler.h
     engine/enginehandler.cpp
     engine/audioengine.cpp
-    engine/audiooutput.h
-
     engine/ffmpeg/ffmpegclock.cpp
     engine/ffmpeg/ffmpegrenderer.cpp
     engine/ffmpeg/ffmpegworker.cpp
@@ -67,14 +61,7 @@
     engine/ffmpeg/ffmpegstream.cpp
     engine/ffmpeg/ffmpegframe.cpp
     engine/ffmpeg/ffmpegutils.cpp
-
     engine/output/alsaoutput.cpp
-
-    library/coverprovider.h
-=======
-    engine/enginempv.cpp
-    engine/enginehandler.cpp
->>>>>>> b953f979
     library/coverprovider.cpp
     library/librarydatabasemanager.cpp
     library/librarymanager.cpp
@@ -100,56 +87,16 @@
     track.cpp
 )
 
-<<<<<<< HEAD
 if(SDL2_FOUND)
     set(SOURCES ${SOURCES} engine/output/sdloutput.cpp)
 endif()
 
-add_library(
-=======
 create_fooyin_library(
->>>>>>> b953f979
     fooyin_core
     EXPORT_NAME Core
     SOURCES ${HEADERS} ${SOURCES}
 )
 
-<<<<<<< HEAD
-target_include_directories(fooyin_core
-  PRIVATE
-    "${CMAKE_CURRENT_BINARY_DIR}"
-    "${CMAKE_BINARY_DIR}/src"
-    "$<BUILD_INTERFACE:${CMAKE_CURRENT_SOURCE_DIR}>"
-  PUBLIC
-    "$<BUILD_INTERFACE:${CMAKE_CURRENT_SOURCE_DIR}/..>"
-)
-
-set_target_properties(fooyin_core PROPERTIES
-    VERSION "${PROJECT_VERSION}"
-    EXPORT_NAME fooyin_core
-    OUTPUT_NAME fooyin_core
-    LIBRARY_OUTPUT_DIRECTORY ${FOOYIN_LIBRARY_OUTPUT_DIR}
-    INSTALL_RPATH ${FOOYIN_LIBRARY_INSTALL_PATH}
-)
-
-target_link_libraries(fooyin_core
-   PRIVATE
-     Qt6::Core
-     Qt6::Widgets
-     Qt6::Sql
-     Taglib::Taglib
-     ${SDL2_LIBRARIES}
-     ${FFMPEG_LIBRARIES}
-     ${ALSA_LIBRARIES}
-     fooyin::config
-     fooyin::utils
-)
-
-target_compile_features(fooyin_core PUBLIC cxx_std_20)
-target_compile_options(fooyin_core PRIVATE -Werror -Wall -Wextra -Wpedantic)
-
-install(TARGETS fooyin_core LIBRARY DESTINATION ${FOOYIN_LIBRARY_DIR})
-=======
 target_link_libraries(
     fooyin_core
     PRIVATE fooyin_version
@@ -160,7 +107,8 @@
            Qt6::Concurrent
            QCoro::Core
            Taglib::Taglib
-           Libmpv::Libmpv
+           ${SDL2_LIBRARIES}
+           ${FFMPEG_LIBRARIES}
+           ${ALSA_LIBRARIES}
            Fooyin::Utils
-)
->>>>>>> b953f979
+)