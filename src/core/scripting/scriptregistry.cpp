/*
 * Fooyin
 * Copyright 2022-2023, Luke Taylor <LukeT1@proton.me>
 *
 * Fooyin is free software: you can redistribute it and/or modify
 * it under the terms of the GNU General Public License as published by
 * the Free Software Foundation, either version 3 of the License, or
 * (at your option) any later version.
 *
 * Fooyin is distributed in the hope that it will be useful,
 * but WITHOUT ANY WARRANTY; without even the implied warranty of
 * MERCHANTABILITY or FITNESS FOR A PARTICULAR PURPOSE.  See the
 * GNU General Public License for more details.
 *
 * You should have received a copy of the GNU General Public License
 * along with Fooyin.  If not, see <http://www.gnu.org/licenses/>.
 *
 */

#include "scriptregistry.h"

#include "core/constants.h"
#include "functions/controlfuncs.h"
#include "functions/mathfuncs.h"
#include "functions/stringfuncs.h"
#include "functions/timefuncs.h"
#include "models/track.h"

namespace Fy::Core::Scripting {
Registry::Registry()
    : m_currentTrack{nullptr}
{
    addDefaultFunctions();
    addDefaultMetadata();
}

bool Registry::varExists(const QString& var) const
{
    return m_vars.count(var) || m_metadata.count(var);
}

bool Registry::funcExists(const QString& func) const
{
    return m_funcs.count(func);
}

ScriptResult Registry::trackValue(const QString& var) const
{
    if(var.isEmpty()) {
        return {};
    }
    if(m_metadata.count(var)) {
        auto trackFunc = m_metadata.at(var);
        if(std::holds_alternative<StringFunc>(trackFunc)) {
            const auto f        = std::get<0>(trackFunc);
            const QString value = (m_currentTrack.*f)();

            ScriptResult result;
            result.value = value;
            result.cond  = !value.isEmpty();
            return result;
        }
<<<<<<< HEAD
        if(std::holds_alternative<IntegerFunc>(function)) {
            auto f          = std::get<1>(function);
=======
        if(std::holds_alternative<IntegerFunc>(trackFunc)) {
            auto f          = std::get<1>(trackFunc);
>>>>>>> 0d862b7e
            const int value = (m_currentTrack.*f)();

            ScriptResult result;
            result.value = QString::number(value);
            result.cond  = value >= 0;
            return result;
        }
        if(std::holds_alternative<StringListFunc>(trackFunc)) {
            const auto f            = std::get<2>(trackFunc);
            const QStringList value = (m_currentTrack.*f)();

            ScriptResult result;
            result.value = value.empty() ? "" : value.join(Constants::Separator);
            result.cond  = !value.isEmpty();
            return result;
        }
        if(std::holds_alternative<U64Func>(trackFunc)) {
            const auto f         = std::get<3>(trackFunc);
            const uint64_t value = (m_currentTrack.*f)();

            ScriptResult result;
            result.value = QString::number(value);
            result.cond  = true;
            return result;
        }
    }
    return {};
}

ScriptResult Registry::function(const QString& func, const ValueList& args) const
{
    if(func.isEmpty() || !m_funcs.count(func)) {
        return {};
    }
    auto function = m_funcs.at(func);
    if(std::holds_alternative<NativeFunc>(function)) {
        const QString value = std::get<NativeFunc>(function)(containerCast<QStringList>(args));

        ScriptResult result;
        result.value = value;
        result.cond  = !value.isEmpty();
        return result;
    }
    if(std::holds_alternative<NativeCondFunc>(function)) {
        return std::get<NativeCondFunc>(function)(args);
    }
    return {};
}

void Registry::changeCurrentTrack(const Core::Track& track)
{
    m_currentTrack = track;
}

void Registry::addDefaultFunctions()
{
    m_funcs.emplace("add", NativeFunc(add));
    m_funcs.emplace("sub", NativeFunc(sub));
    m_funcs.emplace("mul", NativeFunc(mul));
    m_funcs.emplace("div", NativeFunc(div));
    m_funcs.emplace("min", NativeFunc(min));
    m_funcs.emplace("max", NativeFunc(max));
    m_funcs.emplace("mod", NativeFunc(mod));

    m_funcs.emplace("num", NativeFunc(num));

    m_funcs.emplace("timems", NativeFunc(msToString));

    m_funcs.emplace("if", NativeCondFunc(cif));
    m_funcs.emplace("ifgreater", NativeCondFunc(ifgreater));
    m_funcs.emplace("iflonger", NativeCondFunc(iflonger));
    m_funcs.emplace("ifequal", NativeCondFunc(ifequal));
}

void Registry::addDefaultMetadata()
{
    m_metadata[Constants::MetaData::Title]        = StringFunc(&Track::title);
    m_metadata[Constants::MetaData::Artist]       = StringListFunc(&Track::artists);
    m_metadata[Constants::MetaData::Album]        = StringFunc(&Track::album);
    m_metadata[Constants::MetaData::AlbumArtist]  = StringFunc(&Track::albumArtist);
    m_metadata[Constants::MetaData::Track]        = IntegerFunc(&Track::trackNumber);
    m_metadata[Constants::MetaData::TrackTotal]   = IntegerFunc(&Track::trackTotal);
    m_metadata[Constants::MetaData::Disc]         = IntegerFunc(&Track::discNumber);
    m_metadata[Constants::MetaData::DiscTotal]    = IntegerFunc(&Track::discTotal);
    m_metadata[Constants::MetaData::Genre]        = StringListFunc(&Track::genres);
    m_metadata[Constants::MetaData::Composer]     = StringFunc(&Track::composer);
    m_metadata[Constants::MetaData::Performer]    = StringFunc(&Track::performer);
    m_metadata[Constants::MetaData::Duration]     = U64Func(&Track::duration);
    m_metadata[Constants::MetaData::Lyrics]       = StringFunc(&Track::lyrics);
    m_metadata[Constants::MetaData::Comment]      = StringFunc(&Track::comment);
    m_metadata[Constants::MetaData::Date]         = StringFunc(&Track::date);
    m_metadata[Constants::MetaData::Year]         = IntegerFunc(&Track::year);
    m_metadata[Constants::MetaData::Cover]        = StringFunc(&Track::coverPath);
    m_metadata[Constants::MetaData::FileSize]     = U64Func(&Track::fileSize);
    m_metadata[Constants::MetaData::Bitrate]      = IntegerFunc(&Track::bitrate);
    m_metadata[Constants::MetaData::SampleRate]   = IntegerFunc(&Track::sampleRate);
    m_metadata[Constants::MetaData::PlayCount]    = IntegerFunc(&Track::playCount);
    m_metadata[Constants::MetaData::AddedTime]    = U64Func(&Track::addedTime);
    m_metadata[Constants::MetaData::ModifiedTime] = U64Func(&Track::modifiedTime);
}
} // namespace Fy::Core::Scripting<|MERGE_RESOLUTION|>--- conflicted
+++ resolved
@@ -25,6 +25,8 @@
 #include "functions/stringfuncs.h"
 #include "functions/timefuncs.h"
 #include "models/track.h"
+
+#include <QVariant>
 
 namespace Fy::Core::Scripting {
 Registry::Registry()
@@ -60,13 +62,8 @@
             result.cond  = !value.isEmpty();
             return result;
         }
-<<<<<<< HEAD
-        if(std::holds_alternative<IntegerFunc>(function)) {
-            auto f          = std::get<1>(function);
-=======
         if(std::holds_alternative<IntegerFunc>(trackFunc)) {
             auto f          = std::get<1>(trackFunc);
->>>>>>> 0d862b7e
             const int value = (m_currentTrack.*f)();
 
             ScriptResult result;
