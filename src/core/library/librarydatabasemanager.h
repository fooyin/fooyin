/*
 * Fooyin
 * Copyright 2022-2023, Luke Taylor <LukeT1@proton.me>
 *
 * Fooyin is free software: you can redistribute it and/or modify
 * it under the terms of the GNU General Public License as published by
 * the Free Software Foundation, either version 3 of the License, or
 * (at your option) any later version.
 *
 * Fooyin is distributed in the hope that it will be useful,
 * but WITHOUT ANY WARRANTY; without even the implied warranty of
 * MERCHANTABILITY or FITNESS FOR A PARTICULAR PURPOSE.  See the
 * GNU General Public License for more details.
 *
 * You should have received a copy of the GNU General Public License
 * along with Fooyin.  If not, see <http://www.gnu.org/licenses/>.
 *
 */

#pragma once

#include "core/library/sorting/sortorder.h"
#include "core/models/trackfwd.h"

#include <utils/worker.h>

<<<<<<< HEAD
namespace Utils {
class SettingsManager;
}
=======
namespace Fy::Core {
>>>>>>> e509b96e

namespace Core {
namespace DB {
class Database;
class LibraryDatabase;
} // namespace DB

namespace Library {
class LibraryDatabaseManager : public Utils::Worker
{
    Q_OBJECT

public:
<<<<<<< HEAD
    explicit LibraryDatabaseManager(DB::Database* database, Utils::SettingsManager* settings,
                                    QObject* parent = nullptr);
    ~LibraryDatabaseManager() override;
=======
    explicit LibraryDatabaseManager(DB::Database* database, QObject* parent = nullptr);

    void stopThread() override;
>>>>>>> e509b96e

    void getAllTracks(SortOrder order);
    void updateTracks(const TrackPtrList& tracks);

signals:
    void gotTracks(const Core::TrackList& result);

private:
    DB::Database* m_database;
    DB::LibraryDatabase* m_libraryDatabase;
    Utils::SettingsManager* m_settings;
};
} // namespace Library
} // namespace Fy::Core<|MERGE_RESOLUTION|>--- conflicted
+++ resolved
@@ -24,15 +24,14 @@
 
 #include <utils/worker.h>
 
-<<<<<<< HEAD
+namespace Fy {
+
 namespace Utils {
 class SettingsManager;
 }
-=======
-namespace Fy::Core {
->>>>>>> e509b96e
 
 namespace Core {
+
 namespace DB {
 class Database;
 class LibraryDatabase;
@@ -44,15 +43,10 @@
     Q_OBJECT
 
 public:
-<<<<<<< HEAD
     explicit LibraryDatabaseManager(DB::Database* database, Utils::SettingsManager* settings,
                                     QObject* parent = nullptr);
-    ~LibraryDatabaseManager() override;
-=======
-    explicit LibraryDatabaseManager(DB::Database* database, QObject* parent = nullptr);
 
     void stopThread() override;
->>>>>>> e509b96e
 
     void getAllTracks(SortOrder order);
     void updateTracks(const TrackPtrList& tracks);
@@ -66,4 +60,5 @@
     Utils::SettingsManager* m_settings;
 };
 } // namespace Library
-} // namespace Fy::Core+} // namespace Core
+} // namespace Fy