/*
 * Fooyin
 * Copyright 2022-2023, Luke Taylor <LukeT1@proton.me>
 *
 * Fooyin is free software: you can redistribute it and/or modify
 * it under the terms of the GNU General Public License as published by
 * the Free Software Foundation, either version 3 of the License, or
 * (at your option) any later version.
 *
 * Fooyin is distributed in the hope that it will be useful,
 * but WITHOUT ANY WARRANTY; without even the implied warranty of
 * MERCHANTABILITY or FITNESS FOR A PARTICULAR PURPOSE.  See the
 * GNU General Public License for more details.
 *
 * You should have received a copy of the GNU General Public License
 * along with Fooyin.  If not, see <http://www.gnu.org/licenses/>.
 *
 */

#include "librarydatabasemanager.h"

#include "core/coresettings.h"
#include "core/database/database.h"
#include "core/database/librarydatabase.h"
#include "core/tagging/tags.h"

<<<<<<< HEAD
#include <utils/settings/settingsmanager.h>

namespace Core::Library {
LibraryDatabaseManager::LibraryDatabaseManager(DB::Database* database, Utils::SettingsManager* settings,
                                               QObject* parent)
=======
namespace Fy::Core::Library {
LibraryDatabaseManager::LibraryDatabaseManager(DB::Database* database, QObject* parent)
>>>>>>> e509b96e
    : Worker{parent}
    , m_database{database}
    , m_libraryDatabase{m_database->libraryDatabase()}
    , m_settings{settings}
{ }

void LibraryDatabaseManager::stopThread()
{
    m_database->closeDatabase();
}

void LibraryDatabaseManager::getAllTracks(SortOrder order)
{
    TrackList tracks;
    const int limit = m_settings->value<Settings::LazyTracks>();
    int offset      = 0;

    if(limit > 0) {
        while(m_libraryDatabase->getAllTracks(tracks, order, offset, limit)) {
            offset += limit;
            emit gotTracks(tracks);
        }
    }
    else {
        if(m_libraryDatabase->getAllTracks(tracks, order)) {
            emit gotTracks(tracks);
        }
    }
}

void LibraryDatabaseManager::updateTracks(const TrackPtrList& tracks)
{
    for(const auto& track : tracks) {
        const bool saved = Tagging::writeMetaData(*track);
        if(saved) {
            m_libraryDatabase->updateTrack(*track);
        }
    }
}
} // namespace Fy::Core::Library<|MERGE_RESOLUTION|>--- conflicted
+++ resolved
@@ -24,16 +24,10 @@
 #include "core/database/librarydatabase.h"
 #include "core/tagging/tags.h"
 
-<<<<<<< HEAD
 #include <utils/settings/settingsmanager.h>
 
-namespace Core::Library {
-LibraryDatabaseManager::LibraryDatabaseManager(DB::Database* database, Utils::SettingsManager* settings,
-                                               QObject* parent)
-=======
 namespace Fy::Core::Library {
-LibraryDatabaseManager::LibraryDatabaseManager(DB::Database* database, QObject* parent)
->>>>>>> e509b96e
+LibraryDatabaseManager::LibraryDatabaseManager(DB::Database* database, Utils::SettingsManager* settings, QObject* parent)
     : Worker{parent}
     , m_database{database}
     , m_libraryDatabase{m_database->libraryDatabase()}
