/*
 * Fooyin
 * Copyright 2022-2023, Luke Taylor <LukeT1@proton.me>
 *
 * Fooyin is free software: you can redistribute it and/or modify
 * it under the terms of the GNU General Public License as published by
 * the Free Software Foundation, either version 3 of the License, or
 * (at your option) any later version.
 *
 * Fooyin is distributed in the hope that it will be useful,
 * but WITHOUT ANY WARRANTY; without even the implied warranty of
 * MERCHANTABILITY or FITNESS FOR A PARTICULAR PURPOSE.  See the
 * GNU General Public License for more details.
 *
 * You should have received a copy of the GNU General Public License
 * along with Fooyin.  If not, see <http://www.gnu.org/licenses/>.
 *
 */

#include "enginehandler.h"

<<<<<<< HEAD
#include "audioengine.h"
#include "audiooutput.h"
#include "core/coresettings.h"
#include "core/engine/ffmpeg/ffmpegengine.h"
#include "core/models/track.h"

#include <utils/settings/settingsmanager.h>

namespace Fy::Core::Engine {
EngineHandler::EngineHandler(Player::PlayerManager* playerManager, Utils::SettingsManager* settings, QObject* parent)
    : QObject{parent}
    , m_playerManager{playerManager}
    , m_settings{settings}
    , m_engineThread{new QThread(this)}
    , m_engine(new FFmpeg::FFmpegEngine())
    , m_output{nullptr}
{
    m_engine->moveToThread(m_engineThread);
    m_engineThread->start();

    connect(m_playerManager, &Player::PlayerManager::playStateChanged, this, &EngineHandler::playStateChanged);
    connect(m_playerManager, &Player::PlayerManager::volumeChanged, m_engine, &AudioEngine::setVolume);
    connect(m_playerManager, &Player::PlayerManager::currentTrackChanged, m_engine, &AudioEngine::changeTrack);
    connect(m_engine, &AudioEngine::positionChanged, m_playerManager, &Player::PlayerManager::setCurrentPosition);
    connect(m_engine, &AudioEngine::trackFinished, m_playerManager, &Player::PlayerManager::next);
    connect(m_playerManager, &Player::PlayerManager::positionMoved, m_engine, &AudioEngine::seek);

    connect(this, &EngineHandler::outputChanged, m_engine, &AudioEngine::setAudioOutput);
    //    connect(this, &EngineHandler::deviceChanged, m_engine, &AudioEngine::setOutputDevice);
    connect(this, &EngineHandler::shutdown, m_engine, &AudioEngine::shutdown);
    connect(this, &EngineHandler::shutdown, m_engine, &QObject::deleteLater);
    connect(this, &EngineHandler::play, m_engine, &AudioEngine::play);
    connect(this, &EngineHandler::pause, m_engine, &AudioEngine::pause);
    connect(this, &EngineHandler::stop, m_engine, &AudioEngine::stop);
}

EngineHandler::~EngineHandler()
{
    emit shutdown();
    m_engineThread->quit();
    m_engineThread->wait();
}

void EngineHandler::setup()
{
    m_settings->subscribe<Settings::AudioOutput>(this, &EngineHandler::changeOutput);
    m_settings->subscribe<Settings::OutputDevice>(this, &EngineHandler::changeOutputDevice);

    changeOutput(m_settings->value<Settings::AudioOutput>());
    changeOutputDevice(m_settings->value<Settings::OutputDevice>());
}

OutputNames EngineHandler::getAllOutputs() const
{
    OutputNames outputs;

    for(const auto& [name, output] : m_outputs) {
        outputs.emplace_back(name);
    }

    return outputs;
}

std::optional<OutputDevices> EngineHandler::getOutputDevices(const QString& output) const
{
    if(!m_outputs.count(output)) {
        qDebug() << "Output not found: " << output;
        return {};
    }
    const auto devices = m_outputs.at(output)->getAllDevices();
    return devices;
}

void EngineHandler::addOutput(std::unique_ptr<AudioOutput> output)
{
    m_outputs.emplace(output->name(), std::move(output));
}

void EngineHandler::playStateChanged(Player::PlayState state)
{
    switch(state) {
        case(Player::Playing):
            return emit play();
        case(Player::Paused):
            return emit pause();
        case(Player::Stopped):
            return emit stop();
        default:
            return;
    }
}

void EngineHandler::changeOutput(const QString& output)
{
    if(m_outputs.empty()) {
        qWarning() << "No Outputs have been registered";
        return;
    }

    if(m_output && m_output->name() == output) {
        return;
    }

    if(!m_outputs.count(output)) {
        qDebug() << "Output not found: " << output;
        m_output = m_outputs.cbegin()->second.get();
    }
    else {
        m_output = m_outputs.at(output).get();
    }

    qDebug() << "Output changed: " << m_output->name();

    emit outputChanged(m_output);
}

void EngineHandler::changeOutputDevice(const QString& device)
{
    if(m_outputs.empty()) {
        qWarning() << "No Outputs have been registered";
        return;
    }
    emit deviceChanged(device);
}
=======
#include "enginempv.h"

namespace Fy::Core::Engine {
struct EngineHandler::Private : QObject
{
    EngineHandler* self;

    Engine* engine;

    explicit Private(EngineHandler* self)
        : self{self}
        , engine{new EngineMpv(self)}
    { }

    void playStateChanged(Player::PlayState state)
    {
        switch(state) {
            case Player::PlayState::Playing:
                return emit self->play();
            case Player::PlayState::Paused:
                return emit self->pause();
            case Player::PlayState::Stopped:
                return emit self->stop();
            default:
                return;
        }
    }
};

EngineHandler::EngineHandler(Player::PlayerManager* playerManager, QObject* parent)
    : QObject{parent}
    , p{std::make_unique<Private>(this)}
{
    connect(playerManager, &Player::PlayerManager::playStateChanged, p.get(),
            &EngineHandler::Private::playStateChanged);
    connect(playerManager, &Player::PlayerManager::volumeChanged, p->engine, &Engine::setVolume);
    connect(playerManager, &Player::PlayerManager::currentTrackChanged, p->engine, &Engine::changeTrack);
    connect(p->engine, &Engine::currentPositionChanged, playerManager, &Player::PlayerManager::setCurrentPosition);
    connect(p->engine, &Engine::trackFinished, playerManager, &Player::PlayerManager::next);
    connect(playerManager, &Player::PlayerManager::positionMoved, p->engine, &Engine::seek);

    connect(this, &EngineHandler::play, p->engine, &Engine::play);
    connect(this, &EngineHandler::pause, p->engine, &Engine::pause);
    connect(this, &EngineHandler::stop, p->engine, &Engine::stop);
}

EngineHandler::~EngineHandler() = default;
>>>>>>> b953f979
} // namespace Fy::Core::Engine<|MERGE_RESOLUTION|>--- conflicted
+++ resolved
@@ -17,14 +17,14 @@
  *
  */
 
-#include "enginehandler.h"
+#include <core/engine/enginehandler.h>
 
-<<<<<<< HEAD
-#include "audioengine.h"
-#include "audiooutput.h"
-#include "core/coresettings.h"
-#include "core/engine/ffmpeg/ffmpegengine.h"
-#include "core/models/track.h"
+#include "engine/ffmpeg/ffmpegengine.h"
+
+#include <core/coresettings.h>
+#include <core/engine/audioengine.h>
+#include <core/engine/audiooutput.h>
+#include <core/track.h>
 
 #include <utils/settings/settingsmanager.h>
 
@@ -101,11 +101,11 @@
 void EngineHandler::playStateChanged(Player::PlayState state)
 {
     switch(state) {
-        case(Player::Playing):
+        case(Player::PlayState::Playing):
             return emit play();
-        case(Player::Paused):
+        case(Player::PlayState::Paused):
             return emit pause();
-        case(Player::Stopped):
+        case(Player::PlayState::Stopped):
             return emit stop();
         default:
             return;
@@ -144,53 +144,4 @@
     }
     emit deviceChanged(device);
 }
-=======
-#include "enginempv.h"
-
-namespace Fy::Core::Engine {
-struct EngineHandler::Private : QObject
-{
-    EngineHandler* self;
-
-    Engine* engine;
-
-    explicit Private(EngineHandler* self)
-        : self{self}
-        , engine{new EngineMpv(self)}
-    { }
-
-    void playStateChanged(Player::PlayState state)
-    {
-        switch(state) {
-            case Player::PlayState::Playing:
-                return emit self->play();
-            case Player::PlayState::Paused:
-                return emit self->pause();
-            case Player::PlayState::Stopped:
-                return emit self->stop();
-            default:
-                return;
-        }
-    }
-};
-
-EngineHandler::EngineHandler(Player::PlayerManager* playerManager, QObject* parent)
-    : QObject{parent}
-    , p{std::make_unique<Private>(this)}
-{
-    connect(playerManager, &Player::PlayerManager::playStateChanged, p.get(),
-            &EngineHandler::Private::playStateChanged);
-    connect(playerManager, &Player::PlayerManager::volumeChanged, p->engine, &Engine::setVolume);
-    connect(playerManager, &Player::PlayerManager::currentTrackChanged, p->engine, &Engine::changeTrack);
-    connect(p->engine, &Engine::currentPositionChanged, playerManager, &Player::PlayerManager::setCurrentPosition);
-    connect(p->engine, &Engine::trackFinished, playerManager, &Player::PlayerManager::next);
-    connect(playerManager, &Player::PlayerManager::positionMoved, p->engine, &Engine::seek);
-
-    connect(this, &EngineHandler::play, p->engine, &Engine::play);
-    connect(this, &EngineHandler::pause, p->engine, &Engine::pause);
-    connect(this, &EngineHandler::stop, p->engine, &Engine::stop);
-}
-
-EngineHandler::~EngineHandler() = default;
->>>>>>> b953f979
 } // namespace Fy::Core::Engine