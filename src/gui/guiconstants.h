/*
 * Fooyin
 * Copyright 2022, Luke Taylor <LukeT1@proton.me>
 *
 * Fooyin is free software: you can redistribute it and/or modify
 * it under the terms of the GNU General Public License as published by
 * the Free Software Foundation, either version 3 of the License, or
 * (at your option) any later version.
 *
 * Fooyin is distributed in the hope that it will be useful,
 * but WITHOUT ANY WARRANTY; without even the implied warranty of
 * MERCHANTABILITY or FITNESS FOR A PARTICULAR PURPOSE.  See the
 * GNU General Public License for more details.
 *
 * You should have received a copy of the GNU General Public License
 * along with Fooyin.  If not, see <http://www.gnu.org/licenses/>.
 *
 */

#pragma once

namespace Fy::Gui::Constants {
namespace Icons {
constexpr auto Fooyin     = "sc-fooyin";
constexpr auto Play       = "media-playback-start";
constexpr auto Pause      = "media-playback-pause";
constexpr auto Stop       = "media-playback-stop";
constexpr auto Prev       = "media-skip-backward";
constexpr auto Next       = "media-skip-forward";
constexpr auto Repeat     = "media-playlist-repeat-one";
constexpr auto RepeatAll  = "media-playlist-repeat";
constexpr auto Shuffle    = "media-playlist-shuffle";
constexpr auto VolumeHigh = "audio-volume-high";
constexpr auto VolumeMed  = "audio-volume-medium";
constexpr auto VolumeLow  = "audio-volume-low";
constexpr auto VolumeMute = "audio-volume-muted";

constexpr auto Quit          = "application-exit";
constexpr auto Settings      = "preferences-system";
constexpr auto RescanLibrary = "view-refresh";
constexpr auto LayoutEditing = "applications-graphics";
constexpr auto QuickSetup    = "preferences-desktop";

namespace Category {
<<<<<<< HEAD
constexpr auto General   = "://icons/category-general.svg";
constexpr auto Interface = "://icons/category-interface.svg";
constexpr auto Library   = "://icons/category-library.svg";
constexpr auto Playlist  = "://icons/category-playlist.svg";
constexpr auto Widgets  = "://icons/category-plugins.svg";
constexpr auto Plugins   = "://icons/category-plugins.svg";
=======
constexpr auto General   = "applications-system";
constexpr auto Interface = "applications-graphics";
constexpr auto Library   = "applications-office";
constexpr auto Playlist  = "applications-multimedia";
constexpr auto Plugins   = "applications-accessories";
>>>>>>> 7bc9ee45
} // namespace Category
} // namespace Icons

constexpr auto MenuBar = "Fooyin.MenuBar";

namespace Menus {
constexpr auto File          = "Fooyin.Menu.File";
constexpr auto Edit          = "Fooyin.Menu.Edit";
constexpr auto View          = "Fooyin.Menu.View";
constexpr auto Playback      = "Fooyin.Menu.Playback";
constexpr auto PlaybackOrder = "Fooyin.Menu.Playback.Order";
constexpr auto Library       = "Fooyin.Menu.Library";
constexpr auto SwitchLibrary = "Fooyin.Menu.Library.Switch";
constexpr auto Help          = "Fooyin.Menu.Help";

namespace Context {
constexpr auto Layout        = "Fooyin.Menu.Layout";
constexpr auto AddWidget     = "Fooyin.Menu.Widget.Add";
constexpr auto Playlist      = "Fooyin.Menu.Playlist";
constexpr auto PlaylistAddTo = "Fooyin.Menu.Playlist.AddTo";
} // namespace Context
} // namespace Menus

namespace Groups {
constexpr auto One   = "Fooyin.Group.One";
constexpr auto Two   = "Fooyin.Group.Two";
constexpr auto Three = "Fooyin.Group.Three";

constexpr auto File     = "Fooyin.Group.File";
constexpr auto Edit     = "Fooyin.Group.Edit";
constexpr auto View     = "Fooyin.Group.View";
constexpr auto Playback = "Fooyin.Group.Playback";
constexpr auto Library  = "Fooyin.Group.Library";
constexpr auto Help     = "Fooyin.Group.Help";

namespace Context {
constexpr auto Layout        = "Fooyin.Group.Layout";
constexpr auto AddWidget     = "Fooyin.Group.Widget.Add";
constexpr auto Playlist      = "Fooyin.Group.Playlist";
constexpr auto PlaylistAddTo = "Fooyin.Group.Playlist.AddTo";
} // namespace Context
} // namespace Groups

namespace Actions {
constexpr auto Exit            = "Fooyin.Action.Exit";
constexpr auto Settings        = "Fooyin.Action.Settings";
constexpr auto LayoutEditing   = "Fooyin.Action.LayoutEditing";
constexpr auto QuickSetup      = "Fooyin.Action.QuickSetup";
constexpr auto About           = "Fooyin.Action.About";
constexpr auto Rescan          = "Fooyin.Action.Rescan";
constexpr auto LibrarySwitch   = "Fooyin.Action.LibrarySwitch";
constexpr auto Stop            = "Fooyin.Action.Stop";
constexpr auto PlayPause       = "Fooyin.Action.PlayPause";
constexpr auto Next            = "Fooyin.Action.Next";
constexpr auto Previous        = "Fooyin.Action.Previous";
constexpr auto PlaybackDefault = "Fooyin.Action.Playback.Default";
constexpr auto Repeat          = "Fooyin.Action.Playback.Repeat";
constexpr auto RepeatAll       = "Fooyin.Action.Playback.RepeatAll";
constexpr auto Shuffle         = "Fooyin.Action.Playback.Shuffle";
} // namespace Actions

namespace Category {
constexpr auto General   = "Fooyin.Category.General";
constexpr auto Interface = "Fooyin.Category.Interface";
constexpr auto Library   = "Fooyin.Category.Library";
constexpr auto Playlist  = "Fooyin.Category.Playlist";
constexpr auto Widgets   = "Fooyin.Category.Widgets";
} // namespace Category

namespace Page {
constexpr auto GeneralCore        = "Fooyin.Page.General.Core";
constexpr auto InterfaceGeneral   = "Fooyin.Page.Interface.General";
constexpr auto LibraryGeneral     = "Fooyin.Page.Library.General";
constexpr auto PlaylistInterface  = "Fooyin.Page.Playlist.Interface";
constexpr auto WidgetsLibraryTree = "Fooyin.Page.Widgets.LibraryTree";
constexpr auto Plugins            = "Fooyin.Page.Plugins";
} // namespace Page
} // namespace Fy::Gui::Constants<|MERGE_RESOLUTION|>--- conflicted
+++ resolved
@@ -42,20 +42,12 @@
 constexpr auto QuickSetup    = "preferences-desktop";
 
 namespace Category {
-<<<<<<< HEAD
-constexpr auto General   = "://icons/category-general.svg";
-constexpr auto Interface = "://icons/category-interface.svg";
-constexpr auto Library   = "://icons/category-library.svg";
-constexpr auto Playlist  = "://icons/category-playlist.svg";
-constexpr auto Widgets  = "://icons/category-plugins.svg";
-constexpr auto Plugins   = "://icons/category-plugins.svg";
-=======
 constexpr auto General   = "applications-system";
 constexpr auto Interface = "applications-graphics";
 constexpr auto Library   = "applications-office";
 constexpr auto Playlist  = "applications-multimedia";
+constexpr auto Widgets   = "applications-accessories";
 constexpr auto Plugins   = "applications-accessories";
->>>>>>> 7bc9ee45
 } // namespace Category
 } // namespace Icons
 
