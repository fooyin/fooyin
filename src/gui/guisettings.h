/*
 * Fooyin
 * Copyright 2022-2023, Luke Taylor <LukeT1@proton.me>
 *
 * Fooyin is free software: you can redistribute it and/or modify
 * it under the terms of the GNU General Public License as published by
 * the Free Software Foundation, either version 3 of the License, or
 * (at your option) any later version.
 *
 * Fooyin is distributed in the hope that it will be useful,
 * but WITHOUT ANY WARRANTY; without even the implied warranty of
 * MERCHANTABILITY or FITNESS FOR A PARTICULAR PURPOSE.  See the
 * GNU General Public License for more details.
 *
 * You should have received a copy of the GNU General Public License
 * along with Fooyin.  If not, see <http://www.gnu.org/licenses/>.
 *
 */

#pragma once

#include <utils/settings/settingtypes.h>

#include <QObject>

namespace Fy {
namespace Utils {
class SettingsManager;
}

namespace Gui::Settings {
Q_NAMESPACE
enum Gui : uint32_t
{
<<<<<<< HEAD
    LayoutEditing       = 1 | Utils::Settings::Bool,
    Geometry            = 2 | Utils::Settings::ByteArray,
    SplitterHandles     = 3 | Utils::Settings::Bool,
    DiscHeaders         = 4 | Utils::Settings::Bool,
    SplitDiscs          = 5 | Utils::Settings::Bool,
    SimplePlaylist      = 6 | Utils::Settings::Bool,
    PlaylistAltColours  = 7 | Utils::Settings::Bool,
    PlaylistHeader      = 8 | Utils::Settings::Bool,
    PlaylistScrollBar   = 9 | Utils::Settings::Bool,
    ElapsedTotal        = 10 | Utils::Settings::Bool,
    InfoAltColours      = 11 | Utils::Settings::Bool,
    InfoHeader          = 12 | Utils::Settings::Bool,
    InfoScrollBar       = 13 | Utils::Settings::Bool,
    EditingMenuLevels   = 14 | Utils::Settings::Int,
    LibraryTreeGrouping = 15 | Utils::Settings::String,
=======
    LayoutEditing      = 1 | Utils::Settings::Bool,
    Geometry           = 2 | Utils::Settings::ByteArray,
    SplitterHandles    = 3 | Utils::Settings::Bool,
    DiscHeaders        = 4 | Utils::Settings::Bool,
    SplitDiscs         = 5 | Utils::Settings::Bool,
    SimplePlaylist     = 6 | Utils::Settings::Bool,
    PlaylistAltColours = 7 | Utils::Settings::Bool,
    PlaylistHeader     = 8 | Utils::Settings::Bool,
    PlaylistScrollBar  = 9 | Utils::Settings::Bool,
    ElapsedTotal       = 10 | Utils::Settings::Bool,
    InfoAltColours     = 11 | Utils::Settings::Bool,
    InfoHeader         = 12 | Utils::Settings::Bool,
    InfoScrollBar      = 13 | Utils::Settings::Bool,
    EditingMenuLevels  = 14 | Utils::Settings::Int,
    IconTheme          = 15 | Utils::Settings::String,
    LastPlaylistId     = 16 | Utils::Settings::Int,
>>>>>>> 7bc9ee45
};
Q_ENUM_NS(Gui)

class GuiSettings
{
public:
    explicit GuiSettings(Utils::SettingsManager* settingsManager);

private:
    Utils::SettingsManager* m_settings;
};
} // namespace Gui::Settings
} // namespace Fy<|MERGE_RESOLUTION|>--- conflicted
+++ resolved
@@ -32,7 +32,6 @@
 Q_NAMESPACE
 enum Gui : uint32_t
 {
-<<<<<<< HEAD
     LayoutEditing       = 1 | Utils::Settings::Bool,
     Geometry            = 2 | Utils::Settings::ByteArray,
     SplitterHandles     = 3 | Utils::Settings::Bool,
@@ -47,25 +46,9 @@
     InfoHeader          = 12 | Utils::Settings::Bool,
     InfoScrollBar       = 13 | Utils::Settings::Bool,
     EditingMenuLevels   = 14 | Utils::Settings::Int,
-    LibraryTreeGrouping = 15 | Utils::Settings::String,
-=======
-    LayoutEditing      = 1 | Utils::Settings::Bool,
-    Geometry           = 2 | Utils::Settings::ByteArray,
-    SplitterHandles    = 3 | Utils::Settings::Bool,
-    DiscHeaders        = 4 | Utils::Settings::Bool,
-    SplitDiscs         = 5 | Utils::Settings::Bool,
-    SimplePlaylist     = 6 | Utils::Settings::Bool,
-    PlaylistAltColours = 7 | Utils::Settings::Bool,
-    PlaylistHeader     = 8 | Utils::Settings::Bool,
-    PlaylistScrollBar  = 9 | Utils::Settings::Bool,
-    ElapsedTotal       = 10 | Utils::Settings::Bool,
-    InfoAltColours     = 11 | Utils::Settings::Bool,
-    InfoHeader         = 12 | Utils::Settings::Bool,
-    InfoScrollBar      = 13 | Utils::Settings::Bool,
-    EditingMenuLevels  = 14 | Utils::Settings::Int,
-    IconTheme          = 15 | Utils::Settings::String,
-    LastPlaylistId     = 16 | Utils::Settings::Int,
->>>>>>> 7bc9ee45
+    IconTheme           = 15 | Utils::Settings::String,
+    LastPlaylistId      = 16 | Utils::Settings::Int,
+    LibraryTreeGrouping = 17 | Utils::Settings::String,
 };
 Q_ENUM_NS(Gui)
 
