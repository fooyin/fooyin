/*
 * Fooyin
 * Copyright 2022-2023, Luke Taylor <LukeT1@proton.me>
 *
 * Fooyin is free software: you can redistribute it and/or modify
 * it under the terms of the GNU General Public License as published by
 * the Free Software Foundation, either version 3 of the License, or
 * (at your option) any later version.
 *
 * Fooyin is distributed in the hope that it will be useful,
 * but WITHOUT ANY WARRANTY; without even the implied warranty of
 * MERCHANTABILITY or FITNESS FOR A PARTICULAR PURPOSE.  See the
 * GNU General Public License for more details.
 *
 * You should have received a copy of the GNU General Public License
 * along with Fooyin.  If not, see <http://www.gnu.org/licenses/>.
 *
 */

#include "guisettings.h"

#include "guipaths.h"

#include <core/coresettings.h>

#include <utils/settings/settingsmanager.h>
#include <utils/utils.h>

namespace Fy::Gui::Settings {
GuiSettings::GuiSettings(Utils::SettingsManager* settingsManager)
    : m_settings{settingsManager}
{
    m_settings->createTempSetting(Settings::LayoutEditing, false);
    m_settings->createSetting(Settings::Geometry, "", "Layout");
    m_settings->createSetting(Settings::SplitterHandles, true, "Splitters");
    m_settings->createSetting(Settings::DiscHeaders, true, "Playlist");
    m_settings->createSetting(Settings::SplitDiscs, false, "Playlist");
    m_settings->createSetting(Settings::SimplePlaylist, false, "Playlist");
    m_settings->createSetting(Settings::PlaylistAltColours, true, "Playlist");
    m_settings->createSetting(Settings::PlaylistHeader, true, "Playlist");
    m_settings->createSetting(Settings::PlaylistScrollBar, true, "Playlist");
    m_settings->createSetting(Settings::ElapsedTotal, false, "Player");
    m_settings->createSetting(Settings::InfoAltColours, true, "Info");
    m_settings->createSetting(Settings::InfoHeader, true, "Info");
    m_settings->createSetting(Settings::InfoScrollBar, true, "Info");
    m_settings->createSetting(Settings::EditingMenuLevels, 2, "Layout");
<<<<<<< HEAD
    m_settings->createSetting(Settings::LibraryTreeGrouping,
                              "%albumartist%||\n"
                              "%album% (%year%)$ifgreater(%disctotal%,1,||Disc %disc%,)||\n"
                              "%track%. %title%",
                              "Library Tree");
=======
    m_settings->createSetting(Settings::IconTheme, "light", "Theme");
    m_settings->createSetting(Settings::LastPlaylistId, 0, "Playlist");
>>>>>>> 7bc9ee45

    m_settings->set<Core::Settings::FirstRun>(!Utils::File::exists(activeLayoutPath()));

    m_settings->loadSettings();
}
} // namespace Fy::Gui::Settings<|MERGE_RESOLUTION|>--- conflicted
+++ resolved
@@ -44,16 +44,13 @@
     m_settings->createSetting(Settings::InfoHeader, true, "Info");
     m_settings->createSetting(Settings::InfoScrollBar, true, "Info");
     m_settings->createSetting(Settings::EditingMenuLevels, 2, "Layout");
-<<<<<<< HEAD
+    m_settings->createSetting(Settings::IconTheme, "light", "Theme");
+    m_settings->createSetting(Settings::LastPlaylistId, 0, "Playlist");
     m_settings->createSetting(Settings::LibraryTreeGrouping,
                               "%albumartist%||\n"
                               "%album% (%year%)$ifgreater(%disctotal%,1,||Disc %disc%,)||\n"
                               "%track%. %title%",
                               "Library Tree");
-=======
-    m_settings->createSetting(Settings::IconTheme, "light", "Theme");
-    m_settings->createSetting(Settings::LastPlaylistId, 0, "Playlist");
->>>>>>> 7bc9ee45
 
     m_settings->set<Core::Settings::FirstRun>(!Utils::File::exists(activeLayoutPath()));
 
