#
# Fooyin
# Copyright 2022-2023, Luke Taylor <LukeT1@proton.me>
#
# Fooyin is free software: you can redistribute it and/or modify
# it under the terms of the GNU General Public License as published by
# the Free Software Foundation, either version 3 of the License, or
# (at your option) any later version.
#
# Fooyin is distributed in the hope that it will be useful,
# but WITHOUT ANY WARRANTY; without even the implied warranty of
# MERCHANTABILITY or FITNESS FOR A PARTICULAR PURPOSE.  See the
# GNU General Public License for more details.
#
# You should have received a copy of the GNU General Public License
# along with Fooyin.  If not, see <http://www.gnu.org/licenses/>.
#

cmake_minimum_required(VERSION 3.14)

project(
    fooyin_gui
    VERSION 0.1.0
    DESCRIPTION "Gui library for fooyin"
    HOMEPAGE_URL "https://github.com/ludouzi/fooyin"
    LANGUAGES CXX
)

set(HEADERS
    ${CMAKE_SOURCE_DIR}/include/gui/fywidget.h
    ${CMAKE_SOURCE_DIR}/include/gui/guisettings.h
    ${CMAKE_SOURCE_DIR}/include/gui/propertiesdialog.h
    ${CMAKE_SOURCE_DIR}/include/gui/searchcontroller.h
    ${CMAKE_SOURCE_DIR}/include/gui/trackselectioncontroller.h
)

set(SOURCES
    fywidget.cpp
    guiapplication.cpp
    mainmenubar.cpp
    mainwindow.cpp
    editablelayout.cpp
    guipaths.cpp
    guisettings.cpp
    layoutprovider.cpp
    trackselectioncontroller.cpp
    widgetprovider.cpp
    controls/controlwidget.cpp
    controls/playercontrol.cpp
    controls/playlistcontrol.cpp
    controls/progresswidget.cpp
    controls/volumecontrol.cpp
    dialog/propertiesdialog.cpp
    info/infodelegate.cpp
    info/infomodel.cpp
    info/infowidget.cpp
    library/coverwidget.cpp
    library/statuswidget.cpp
    librarytree/librarytreegroupregistry.cpp
    librarytree/librarytreeitem.cpp
    librarytree/librarytreemodel.cpp
    librarytree/librarytreepopulator.cpp
    librarytree/librarytreeview.cpp
    librarytree/librarytreewidget.cpp
    menu/aboutdialog.cpp
    menu/editmenu.cpp
    menu/filemenu.cpp
    menu/helpmenu.cpp
    menu/librarymenu.cpp
    menu/playbackmenu.cpp
    menu/viewmenu.cpp
    playlist/playlistcontroller.cpp
    playlist/playlistview.cpp
    playlist/playlistmodel.cpp
    playlist/playlistitem.cpp
    playlist/playlistitemmodels.cpp
    playlist/playlistdelegate.cpp
    playlist/playlistpopulator.cpp
    playlist/playlistpreset.cpp
    playlist/playlisttabs.cpp
    playlist/playlistwidget.cpp
    playlist/presetregistry.cpp
    playlist/playlistscriptregistry.cpp
    quicksetup/quicksetupdialog.cpp
    quicksetup/quicksetupmodel.cpp
<<<<<<< HEAD

    settings/enginepage.cpp
    settings/generalpage.h
=======
    search/searchcontroller.cpp
    search/searchwidget.cpp
>>>>>>> b953f979
    settings/generalpage.cpp
    settings/guigeneralpage.cpp
    settings/plugins/pluginsmodel.cpp
    settings/plugins/pluginspage.cpp
    settings/library/librarygeneralpage.cpp
    settings/library/librarymodel.cpp
    settings/library/libraryview.cpp
    settings/library/librarysortingpage.cpp
    settings/library/sortingmodel.cpp
    settings/librarytree/librarytreepage.cpp
    settings/librarytree/librarytreegroupmodel.cpp
    settings/playlist/playlistguipage.cpp
    settings/playlist/presetinput.cpp
    settings/playlist/presetinputbox.cpp
    settings/playlist/playlistpresetspage.cpp
    widgets/dummy.cpp
    widgets/spacer.cpp
    widgets/splitter.cpp
    widgets/splitterhandle.cpp
    widgets/splitterwidget.h
    widgets/splitterwidget.cpp
)

create_fooyin_library(
    fooyin_gui
    EXPORT_NAME Gui
    SOURCES ${HEADERS} ${SOURCES}
)
<<<<<<< HEAD
add_library(fooyin::gui ALIAS fooyin_gui)

target_include_directories(fooyin_gui
  PRIVATE
    "${CMAKE_CURRENT_BINARY_DIR}"
    "${CMAKE_BINARY_DIR}/src"
    "$<BUILD_INTERFACE:${CMAKE_CURRENT_SOURCE_DIR}>"
  PUBLIC
    "$<BUILD_INTERFACE:${CMAKE_CURRENT_SOURCE_DIR}/..>"
)

set_target_properties(fooyin_gui PROPERTIES
    VERSION "${PROJECT_VERSION}"
    EXPORT_NAME fooyin_gui
    OUTPUT_NAME fooyin_gui
    LIBRARY_OUTPUT_DIRECTORY ${FOOYIN_LIBRARY_OUTPUT_DIR}
    INSTALL_RPATH ${FOOYIN_LIBRARY_INSTALL_PATH}
)

target_link_libraries(fooyin_gui
   PRIVATE
     Qt6::Core
     Qt6::Widgets
     Qt6::Sql
     fooyin::core
     fooyin::utils
)

target_compile_features(fooyin_gui PUBLIC cxx_std_20)
target_compile_options(fooyin_gui PRIVATE -Werror -Wall -Wextra -Wpedantic)
=======
>>>>>>> b953f979

target_link_libraries(fooyin_gui PUBLIC Fooyin::Core Fooyin::Utils)<|MERGE_RESOLUTION|>--- conflicted
+++ resolved
@@ -83,14 +83,9 @@
     playlist/playlistscriptregistry.cpp
     quicksetup/quicksetupdialog.cpp
     quicksetup/quicksetupmodel.cpp
-<<<<<<< HEAD
-
-    settings/enginepage.cpp
-    settings/generalpage.h
-=======
     search/searchcontroller.cpp
     search/searchwidget.cpp
->>>>>>> b953f979
+    settings/enginepage.cpp
     settings/generalpage.cpp
     settings/guigeneralpage.cpp
     settings/plugins/pluginsmodel.cpp
@@ -119,38 +114,5 @@
     EXPORT_NAME Gui
     SOURCES ${HEADERS} ${SOURCES}
 )
-<<<<<<< HEAD
-add_library(fooyin::gui ALIAS fooyin_gui)
-
-target_include_directories(fooyin_gui
-  PRIVATE
-    "${CMAKE_CURRENT_BINARY_DIR}"
-    "${CMAKE_BINARY_DIR}/src"
-    "$<BUILD_INTERFACE:${CMAKE_CURRENT_SOURCE_DIR}>"
-  PUBLIC
-    "$<BUILD_INTERFACE:${CMAKE_CURRENT_SOURCE_DIR}/..>"
-)
-
-set_target_properties(fooyin_gui PROPERTIES
-    VERSION "${PROJECT_VERSION}"
-    EXPORT_NAME fooyin_gui
-    OUTPUT_NAME fooyin_gui
-    LIBRARY_OUTPUT_DIRECTORY ${FOOYIN_LIBRARY_OUTPUT_DIR}
-    INSTALL_RPATH ${FOOYIN_LIBRARY_INSTALL_PATH}
-)
-
-target_link_libraries(fooyin_gui
-   PRIVATE
-     Qt6::Core
-     Qt6::Widgets
-     Qt6::Sql
-     fooyin::core
-     fooyin::utils
-)
-
-target_compile_features(fooyin_gui PUBLIC cxx_std_20)
-target_compile_options(fooyin_gui PRIVATE -Werror -Wall -Wextra -Wpedantic)
-=======
->>>>>>> b953f979
 
 target_link_libraries(fooyin_gui PUBLIC Fooyin::Core Fooyin::Utils)