#
# Fooyin
# Copyright 2022-2023, Luke Taylor <LukeT1@proton.me>
#
# Fooyin is free software: you can redistribute it and/or modify
# it under the terms of the GNU General Public License as published by
# the Free Software Foundation, either version 3 of the License, or
# (at your option) any later version.
#
# Fooyin is distributed in the hope that it will be useful,
# but WITHOUT ANY WARRANTY; without even the implied warranty of
# MERCHANTABILITY or FITNESS FOR A PARTICULAR PURPOSE.  See the
# GNU General Public License for more details.
#
# You should have received a copy of the GNU General Public License
# along with Fooyin.  If not, see <http://www.gnu.org/licenses/>.
#

cmake_minimum_required(VERSION 3.14)

project(
    fooyin_gui
    VERSION 0.1.0
    DESCRIPTION "Gui library for fooyin"
    HOMEPAGE_URL "https://github.com/ludouzi/fooyin"
    LANGUAGES CXX
)

set(HEADERS
    ${CMAKE_SOURCE_DIR}/include/gui/fywidget.h
    ${CMAKE_SOURCE_DIR}/include/gui/guisettings.h
    ${CMAKE_SOURCE_DIR}/include/gui/propertiesdialog.h
    ${CMAKE_SOURCE_DIR}/include/gui/searchcontroller.h
    ${CMAKE_SOURCE_DIR}/include/gui/trackselectioncontroller.h
)

set(SOURCES
    fywidget.cpp
    guiapplication.cpp
    mainmenubar.cpp
    mainwindow.cpp
    editablelayout.cpp
    guipaths.cpp
    guisettings.cpp
    layoutprovider.cpp
    trackselectioncontroller.cpp
    widgetprovider.cpp
    controls/controlwidget.cpp
    controls/playercontrol.cpp
    controls/playlistcontrol.cpp
    controls/progresswidget.cpp
    controls/volumecontrol.cpp
    dialog/propertiesdialog.cpp
    info/infodelegate.cpp
    info/infomodel.cpp
    info/infowidget.cpp
    library/coverwidget.cpp
    library/statuswidget.cpp
    librarytree/librarytreegroupregistry.cpp
    librarytree/librarytreeitem.cpp
    librarytree/librarytreemodel.cpp
    librarytree/librarytreepopulator.cpp
    librarytree/librarytreeview.cpp
    librarytree/librarytreewidget.cpp
    menu/aboutdialog.cpp
    menu/editmenu.cpp
    menu/filemenu.cpp
    menu/helpmenu.cpp
    menu/librarymenu.cpp
    menu/playbackmenu.cpp
    menu/viewmenu.cpp
    playlist/playlistcontroller.cpp
    playlist/playlistview.cpp
    playlist/playlistmodel.cpp
    playlist/playlistitem.cpp
    playlist/playlistitemmodels.cpp
    playlist/playlistdelegate.cpp
    playlist/playlistpopulator.cpp
    playlist/playlistpreset.cpp
    playlist/playlisttabs.cpp
    playlist/playlistwidget.cpp
    playlist/presetregistry.cpp
    playlist/playlistscriptregistry.cpp
    quicksetup/quicksetupdialog.cpp
    quicksetup/quicksetupmodel.cpp
<<<<<<< HEAD

    sandbox/expressiontreemodel.cpp
    sandbox/sandboxdialog.cpp
    sandbox/scripthighlighter.cpp

    settings/generalpage.h
=======
    search/searchcontroller.cpp
    search/searchwidget.cpp
>>>>>>> b953f979
    settings/generalpage.cpp
    settings/guigeneralpage.cpp
    settings/plugins/pluginsmodel.cpp
    settings/plugins/pluginspage.cpp
    settings/library/librarygeneralpage.cpp
    settings/library/librarymodel.cpp
    settings/library/libraryview.cpp
    settings/library/librarysortingpage.cpp
    settings/library/sortingmodel.cpp
    settings/librarytree/librarytreepage.cpp
    settings/librarytree/librarytreegroupmodel.cpp
    settings/playlist/playlistguipage.cpp
    settings/playlist/presetinput.cpp
    settings/playlist/presetinputbox.cpp
    settings/playlist/playlistpresetspage.cpp
    widgets/dummy.cpp
    widgets/spacer.cpp
    widgets/splitter.cpp
    widgets/splitterhandle.cpp
    widgets/splitterwidget.h
    widgets/splitterwidget.cpp
)

create_fooyin_library(
    fooyin_gui
    EXPORT_NAME Gui
    SOURCES ${HEADERS} ${SOURCES}
)

target_link_libraries(fooyin_gui PUBLIC Fooyin::Core Fooyin::Utils)<|MERGE_RESOLUTION|>--- conflicted
+++ resolved
@@ -83,17 +83,11 @@
     playlist/playlistscriptregistry.cpp
     quicksetup/quicksetupdialog.cpp
     quicksetup/quicksetupmodel.cpp
-<<<<<<< HEAD
-
     sandbox/expressiontreemodel.cpp
     sandbox/sandboxdialog.cpp
     sandbox/scripthighlighter.cpp
-
-    settings/generalpage.h
-=======
     search/searchcontroller.cpp
     search/searchwidget.cpp
->>>>>>> b953f979
     settings/generalpage.cpp
     settings/guigeneralpage.cpp
     settings/plugins/pluginsmodel.cpp
