--- conflicted
+++ resolved
@@ -49,6 +49,14 @@
     library/coverwidget.cpp
     library/statuswidget.h
     library/statuswidget.cpp
+    librarytree/librarytreeitem.h
+    librarytree/librarytreeitem.cpp
+    librarytree/librarytreemodel.h
+    librarytree/librarytreemodel.cpp
+    librarytree/librarytreepage.h
+    librarytree/librarytreepage.cpp
+    librarytree/librarytreewidget.h
+    librarytree/librarytreewidget.cpp
     menu/aboutdialog.h
     menu/aboutdialog.cpp
     menu/editmenu.h
@@ -99,19 +107,6 @@
     settings/pluginsmodel.cpp
     settings/pluginspage.h
     settings/pluginspage.cpp
-<<<<<<< HEAD
-
-    librarytree/librarytreeitem.h
-    librarytree/librarytreeitem.cpp
-    librarytree/librarytreemodel.h
-    librarytree/librarytreemodel.cpp
-    librarytree/librarytreepage.h
-    librarytree/librarytreepage.cpp
-    librarytree/librarytreewidget.h
-    librarytree/librarytreewidget.cpp
-
-=======
->>>>>>> 7bc9ee45
     widgets/dummy.h
     widgets/dummy.cpp
     widgets/spacer.h
