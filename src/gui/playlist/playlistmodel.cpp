/*
 * Fooyin
 * Copyright 2022-2023, Luke Taylor <LukeT1@proton.me>
 *
 * Fooyin is free software: you can redistribute it and/or modify
 * it under the terms of the GNU General Public License as published by
 * the Free Software Foundation, either version 3 of the License, or
 * (at your option) any later version.
 *
 * Fooyin is distributed in the hope that it will be useful,
 * but WITHOUT ANY WARRANTY; without even the implied warranty of
 * MERCHANTABILITY or FITNESS FOR A PARTICULAR PURPOSE.  See the
 * GNU General Public License for more details.
 *
 * You should have received a copy of the GNU General Public License
 * along with Fooyin.  If not, see <http://www.gnu.org/licenses/>.
 *
 */

#include "playlistmodel.h"

#include "gui/guiconstants.h"
#include "gui/guisettings.h"
#include "playlistitem.h"
#include "playlistpreset.h"
#include "playlistscriptregistry.h"

#include <core/library/coverprovider.h>
#include <core/player/playermanager.h>
#include <core/playlist/playlisthandler.h>

#include <utils/helpers.h>
#include <utils/settings/settingsmanager.h>

#include <QCryptographicHash>
#include <QIcon>
#include <QPalette>

namespace Fy::Gui::Widgets::Playlist {
using PlaylistItemHash = std::unordered_map<QString, std::unique_ptr<PlaylistItem>>;

QString generateHeaderKey(const QString& titleText, const QString& subtitleText, const QString& sideText)
{
    QCryptographicHash hash{QCryptographicHash::Md5};
    hash.addData(titleText.toUtf8());
    hash.addData(subtitleText.toUtf8());
    hash.addData(sideText.toUtf8());

    QString headerKey = hash.result().toHex();
    return headerKey;
}

void parseBlock(Core::Scripting::Parser& parser, TextBlock& block)
{
    block.script = parser.parse(block.text);
}

void parseBlockList(Core::Scripting::Parser& parser, TextBlockList& blocks)
{
    for(TextBlock& block : blocks) {
        parseBlock(parser, block);
    }
}

struct PlaylistModel::Private
{
    PlaylistModel* model;
    Core::Player::PlayerManager* playerManager;
    Utils::SettingsManager* settings;
    Core::Library::CoverProvider coverProvider;

<<<<<<< HEAD
    PlaylistPreset currentPreset;
    Core::Playlist::Playlist* currentPlaylist{nullptr};
=======
    Core::Playlist::Playlist currentPlaylist;
>>>>>>> f74f5496

    bool altColours;

    bool resetting{false};

    std::unique_ptr<PlaylistScriptRegistry> registry;
    Core::Scripting::Parser parser;

    PlaylistItemHash nodes;
    ContainerHashMap headers;
    QPixmap playingIcon;
    QPixmap pausedIcon;

    Private(PlaylistModel* model, Core::Player::PlayerManager* playerManager, Utils::SettingsManager* settings)
        : model{model}
        , playerManager{playerManager}
        , settings{settings}
<<<<<<< HEAD
=======
        , discHeaders{settings->value<Settings::DiscHeaders>()}
        , splitDiscs{settings->value<Settings::SplitDiscs>()}
>>>>>>> f74f5496
        , altColours{settings->value<Settings::PlaylistAltColours>()}
        , registry{std::make_unique<PlaylistScriptRegistry>()}
        , parser{registry.get()}
        , playingIcon{QIcon::fromTheme(Constants::Icons::Play).pixmap(20)}
        , pausedIcon{QIcon::fromTheme(Constants::Icons::Pause).pixmap(20)}
    { }

<<<<<<< HEAD
    PlaylistItem* checkInsertKey(const QString& key, PlaylistItem::ItemType type, const Data& item,
                                 PlaylistItem* parent)
    {
        auto [node, inserted] = nodes.try_emplace(key, std::make_unique<PlaylistItem>(type, item, parent));
        if(inserted) {
            node->second->setKey(key);
=======
    void createAlbums(const Core::TrackList& tracks)
    {
        for(const auto& track : tracks) {
            if(!nodes.contains(track.hash())) {
                const QString albumKey = track.albumHash();
                if(!albums.contains(albumKey)) {
                    Core::Album album{track.album()};
                    album.setDate(track.date());
                    album.setArtist(track.albumArtist());
                    album.setCoverPath(track.coverPath());
                    albums.emplace(albumKey, album);
                }
                Core::Album& album = albums.at(albumKey);
                album.addTrack(track);
            }
        }
    }

    PlaylistItem* iterateTrack(const Core::Track& track)
    {
        PlaylistItem* parent = nullptr;

        const QString albumKey = track.albumHash();

        if(albums.contains(albumKey)) {
            auto& album           = albums.at(albumKey);
            const QString discKey = albumKey + QString::number(track.discNumber());
            const bool singleDisk = album.isSingleDiscAlbum() || (!splitDiscs && !discHeaders);

            if(singleDisk) {
                parent = checkInsertKey(albumKey, PlaylistItem::Album, &album, model->rootItem());
            }

            else if(splitDiscs) {
                if(!albums.contains(discKey)) {
                    Core::Album discAlbum{album};
                    const QString discTitle = "Disc #" + QString::number(track.discNumber());
                    discAlbum.setSubTitle(discTitle);
                    discAlbum.reset();
                    auto& addedAlbum = albums.emplace(discKey, std::move(discAlbum)).first->second;
                    checkInsertKey(discKey, PlaylistItem::Album, &addedAlbum, model->rootItem());
                }
                Core::Album& discAlbum = albums.at(discKey);
                discAlbum.addTrack(track);
                parent = nodes.at(discKey).get();
            }

            else {
                if(!containers.contains(discKey)) {
                    Core::Container disc{"Disc #" + QString::number(track.discNumber())};
                    PlaylistItem* parentNode = checkInsertKey(albumKey, PlaylistItem::Album, &album, model->rootItem());
                    auto& addedDisc          = containers.emplace(discKey, std::move(disc)).first->second;
                    checkInsertKey(discKey, PlaylistItem::Container, &addedDisc, parentNode);
                }
                Core::Container& disc = containers.at(discKey);
                disc.addTrack(track);
                parent = nodes.at(discKey).get();
            }
        }
        return parent;
    }

    PlaylistItem* checkInsertKey(const QString& key, PlaylistItem::Type type, const ItemType& item,
                                 PlaylistItem* parent)
    {
        if(!nodes.contains(key)) {
            auto* node = nodes.emplace(key, std::make_unique<PlaylistItem>(type, item, parent)).first->second.get();
            node->setKey(key);
        }
        PlaylistItem* child = nodes.at(key).get();
        if(parent->hasChild(child)) {
            return child;
        }
        if(resetting) {
            parent->appendChild(child);
        }
        else {
            insertRow(parent, child);
>>>>>>> f74f5496
        }
        PlaylistItem* child = node->second.get();

        parent->appendChild(child);
        return child;
    }

    void insertRow(PlaylistItem* parent, PlaylistItem* child)
    {
        const int row = parent->childCount();
        model->beginInsertRows(model->indexForItem(parent), row, row);
        parent->appendChild(child);
        model->endInsertRows();
    }

    void beginReset()
    {
        headers.clear();
        nodes.clear();
        model->resetRoot();
    }

    void updateScripts()
    {
        parseBlock(parser, currentPreset.header.title);
        parseBlock(parser, currentPreset.header.subtitle);
        parseBlock(parser, currentPreset.header.sideText);
        parseBlock(parser, currentPreset.header.info);

        for(auto& row : currentPreset.subHeaders.rows) {
            parseBlock(parser, row.title);
            parseBlock(parser, row.info);
        }

        parseBlockList(parser, currentPreset.track.text);
    }

    void iterateHeader(const Core::Track& track, PlaylistItem*& parent)
    {
        HeaderRow row{currentPreset.header};
        if(!row.isValid()) {
            return;
        }
        row.title.text    = parser.evaluate(currentPreset.header.title.script, track);
        row.subtitle.text = parser.evaluate(currentPreset.header.subtitle.script, track);
        row.sideText.text = parser.evaluate(currentPreset.header.sideText.script, track);

        const QString key = generateHeaderKey(row.title.text, row.subtitle.text, row.sideText.text);

        auto [headerIt, inserted] = headers.try_emplace(key);

        if(inserted) {
            Container header;
            header.setTitle(row.title);
            header.setSubtitle(row.subtitle);
            header.setSideText(row.sideText);
            header.setCoverPath(track.thumbnailPath());
            headerIt->second = std::move(header);

            checkInsertKey(key, PlaylistItem::Header, &headerIt->second, parent);
        }
        Container* header = &headerIt->second;
        header->addTrack(track);

        registry->changeCurrentContainer(header);

        row.info.text = parser.evaluate(currentPreset.header.info.script, track);
        header->modifyInfo(row.info);

        parent = nodes.at(key).get();
    }

    void iterateSubheaders(const Core::Track& track, PlaylistItem*& parent)
    {
        for(const SubheaderRow& row : currentPreset.subHeaders.rows) {
            TextBlock rowLeft{row.title};
            if(!rowLeft.isValid()) {
                return;
            }
            rowLeft.text.clear();

            const QString result = parser.evaluate(rowLeft.script, track);
            if(result.isEmpty()) {
                continue;
            }

            rowLeft.text = result;

            const QString key = generateHeaderKey(parent->key(), rowLeft.text, "");

            auto [subheaderIt, inserted] = headers.try_emplace(key);
            if(inserted) {
                Container subheader;
                subheader.setTitle(rowLeft);
                subheaderIt->second = std::move(subheader);

                checkInsertKey(key, PlaylistItem::Subheader, &subheaderIt->second, parent);
            }
            Container* subheader = &subheaderIt->second;
            subheader->addTrack(track);

            registry->changeCurrentContainer(subheader);

            TextBlock rowRight{row.info};
            rowRight.text.clear();

            const QString rightResult = parser.evaluate(rowRight.script, track);
            if(!rightResult.isEmpty()) {
                rowRight.text = rightResult;
                subheader->modifyInfo(rowRight);
            }

            parent = nodes.at(key).get();
            if(parent->parent()->type() != PlaylistItem::Header) {
                parent->setIndentation(parent->parent()->indentation() + 20);
            }
        }
    }

    void iterateTrack(const Core::Track& track)
    {
        PlaylistItem* parent = model->rootItem();

        iterateHeader(track, parent);
        iterateSubheaders(track, parent);

        TrackRow trackLeft{currentPreset.track};
        TrackRow trackRight{currentPreset.track};

        if(!trackLeft.isValid() && !trackRight.isValid()) {
            return;
        }

        trackLeft.text.clear();
        trackRight.text.clear();

        bool leftFilled{false};
        for(const TextBlock& block : currentPreset.track.text) {
            TextBlock trackBlock;
            trackBlock.cloneProperties(block);

            const QString result = parser.evaluate(block.script, track);
            if(result.isEmpty()) {
                continue;
            }
            if(result.contains("||") && !leftFilled) {
                leftFilled          = true;
                const QString left  = result.section("||", 0, 0);
                const QString right = result.section("||", 1);
                if(!left.isEmpty()) {
                    trackBlock.text = left;
                    trackLeft.text.push_back(trackBlock);
                }
                if(!right.isEmpty()) {
                    trackBlock.text = right;
                    trackRight.text.push_back(trackBlock);
                }
            }
            else if(!leftFilled) {
                trackBlock.text = result;
                trackLeft.text.push_back(trackBlock);
            }
            else {
                trackBlock.text = result;
                trackRight.text.push_back(trackBlock);
            }
        }

        const QString key = QString{"%1%2"}.arg(parent->key(), track.hash());

        Track playlistTrack{trackLeft.text, trackRight.text, track};
        auto* trackItem = checkInsertKey(key, PlaylistItem::Track, playlistTrack, parent);

        if(parent->type() != PlaylistItem::Header) {
            trackItem->setIndentation(parent->indentation() + 20);
        }
    }

    QVariant trackData(PlaylistItem* item, int role) const
    {
        const auto track = std::get<Track>(item->data());

        switch(role) {
            case(PlaylistItem::Role::Left): {
                return QVariant::fromValue(track.left());
            }
            case(PlaylistItem::Role::Right): {
                return QVariant::fromValue(track.right());
            }
            case(PlaylistItem::Role::Playing): {
                return playerManager->currentTrack() == track.track();
            }
            case(PlaylistItem::Role::ItemData): {
                return QVariant::fromValue<Core::Track>(track.track());
            }
            case(PlaylistItem::Role::Indentation): {
                return item->indentation();
            }
            case(Qt::BackgroundRole): {
                if(!altColours) {
                    return QPalette::Base;
                }
                return item->row() & 1 ? QPalette::Base : QPalette::AlternateBase;
            }
            case(Qt::SizeHintRole): {
                return QSize{0, currentPreset.track.rowHeight};
            }
            case(Qt::DecorationRole): {
                switch(playerManager->playState()) {
                    case(Core::Player::PlayState::Playing):
                        return playingIcon;
                    case(Core::Player::PlayState::Paused):
                        return pausedIcon;
                    case(Core::Player::PlayState::Stopped):
                    default:
                        return {};
                }
            }
            default:
                return {};
        }
    }

    QVariant headerData(PlaylistItem* item, int role) const
    {
        auto* header = std::get<Container*>(item->data());

        if(!header) {
            return {};
        }

        switch(role) {
            case(PlaylistItem::Role::Title): {
                return header->title();
            }
            case(PlaylistItem::Role::ShowCover): {
                return currentPreset.header.showCover;
            }
            case(PlaylistItem::Role::Simple): {
                return currentPreset.header.simple;
            }
            case(PlaylistItem::Role::Cover): {
                return coverProvider.albumThumbnail(header->coverPath());
            }
            case(PlaylistItem::Role::Subtitle): {
                return header->subtitle();
            }
            case(PlaylistItem::Role::Info): {
                return header->info();
            }
            case(PlaylistItem::Role::Right): {
                return header->sideText();
            }
            case(Qt::SizeHintRole): {
                return QSize{0, currentPreset.header.rowHeight};
            }
            default:
                return {};
        }
    }

    QVariant subheaderData(PlaylistItem* item, int role) const
    {
        auto* header = std::get<Container*>(item->data());

        if(!header) {
            return {};
        }

        switch(role) {
            case(PlaylistItem::Role::Title): {
                return QVariant::fromValue(header->title());
            }
            case(PlaylistItem::Role::Subtitle): {
                return QVariant::fromValue(header->info());
            }
            case(PlaylistItem::Role::Indentation): {
                return item->indentation();
            }
            case(Qt::SizeHintRole): {
                return QSize{0, currentPreset.subHeaders.rowHeight};
            }
            default:
                return {};
        }
    }
};

PlaylistModel::PlaylistModel(Core::Player::PlayerManager* playerManager, Utils::SettingsManager* settings,
                             QObject* parent)
    : TreeModel{parent}
    , p{std::make_unique<Private>(this, playerManager, settings)}
{
<<<<<<< HEAD
=======
    p->settings->subscribe<Settings::DiscHeaders>(this, [this](bool enabled) {
        p->discHeaders = enabled;
        reset(p->currentPlaylist);
    });
    p->settings->subscribe<Settings::SplitDiscs>(this, [this](bool enabled) {
        p->splitDiscs = enabled;
        reset(p->currentPlaylist);
    });
>>>>>>> f74f5496
    p->settings->subscribe<Settings::PlaylistAltColours>(this, [this](bool enabled) {
        p->altColours = enabled;
        emit dataChanged({}, {}, {Qt::BackgroundRole});
    });
<<<<<<< HEAD
=======
    p->settings->subscribe<Settings::SimplePlaylist>(this, [this](bool enabled) {
        p->simplePlaylist = enabled;
        reset(p->currentPlaylist);
    });
>>>>>>> f74f5496
}

PlaylistModel::~PlaylistModel() = default;

QVariant PlaylistModel::headerData(int section, Qt::Orientation orientation, int role) const
{
    Q_UNUSED(section)
    if(role == Qt::TextAlignmentRole) {
        return (Qt::AlignHCenter);
    }

    if(role != Qt::DisplayRole || orientation == Qt::Orientation::Vertical) {
        return {};
    }

    if(!p->currentPlaylist.isValid()) {
        return {};
    }
    return QString("%1: %2 Tracks").arg(p->currentPlaylist.name()).arg(p->currentPlaylist.trackCount());
}

QVariant PlaylistModel::data(const QModelIndex& index, int role) const
{
    if(!index.isValid()) {
        return {};
    }

    auto* item = static_cast<PlaylistItem*>(index.internalPointer());

    const PlaylistItem::ItemType type = item->type();

    if(role == PlaylistItem::Type) {
        return type;
    }

    switch(type) {
        case(PlaylistItem::Header):
            return p->headerData(item, role);
        case(PlaylistItem::Track):
            return p->trackData(item, role);
        case(PlaylistItem::Subheader):
            return p->subheaderData(item, role);
        case(PlaylistItem::Root):
            return {};
    }
    return {};
}

QHash<int, QByteArray> PlaylistModel::roleNames() const
{
    auto roles = QAbstractItemModel::roleNames();

    roles.insert(+PlaylistItem::Role::Id, "ID");
    roles.insert(+PlaylistItem::Role::Subtitle, "Subtitle");
    roles.insert(+PlaylistItem::Role::Cover, "Cover");
    roles.insert(+PlaylistItem::Role::Playing, "IsPlaying");
    roles.insert(+PlaylistItem::Role::Path, "Path");
    roles.insert(+PlaylistItem::Role::ItemData, "ItemData");

    return roles;
}

QModelIndex PlaylistModel::matchTrack(int id) const
{
    QModelIndexList stack{};
    while(!stack.isEmpty()) {
        const QModelIndex parent = stack.takeFirst();
        for(int i = 0; i < rowCount(parent); ++i) {
            const QModelIndex child = index(i, 0, parent);
            if(rowCount(child) > 0) {
                stack.append(child);
            }
            else {
                const auto* item = static_cast<PlaylistItem*>(child.internalPointer());
                const auto track = std::get<Track>(item->data());
                if(track.track().id() == id) {
                    return child;
                }
            }
        }
    }
    return {};
}

void PlaylistModel::reset(const Core::Playlist::Playlist& playlist)
{
    if(!playlist.isValid()) {
        return;
    }

    p->resetting       = true;
    p->currentPlaylist = playlist;
    beginResetModel();
    p->beginReset();
    setupModelData(playlist);
    endResetModel();
    p->resetting = false;
}

void PlaylistModel::setupModelData(const Core::Playlist::Playlist& playlist)
{
    if(!playlist.isValid()) {
        return;
    }

    const auto tracks = playlist.tracks();

    for(const Core::Track& track : tracks) {
<<<<<<< HEAD
        if(!track.enabled()) {
            continue;
=======
        if(!p->nodes.contains(track.hash())) {
            if(auto* parent = p->iterateTrack(track)) {
                p->checkInsertKey(track.hash(), PlaylistItem::Track, track, parent);
            }
>>>>>>> f74f5496
        }
        p->iterateTrack(track);
    }
}

void PlaylistModel::changeTrackState()
{
    emit dataChanged({}, {}, {PlaylistItem::Role::Playing});
}

void PlaylistModel::changePreset(const PlaylistPreset& preset)
{
    p->currentPreset = preset;
    p->updateScripts();
}

QModelIndex PlaylistModel::indexForTrack(const Core::Track& track) const
{
    QModelIndex index;
    const auto key = track.hash();
    if(p->nodes.contains(key)) {
        const auto* item = p->nodes.at(key).get();
        index            = createIndex(item->row(), 0, item);
    }
    return index;
}

QModelIndex PlaylistModel::indexForItem(PlaylistItem* item) const
{
    QModelIndex index;
    const auto key = item->key();
    if(p->nodes.contains(key)) {
        auto* node = p->nodes.at(key).get();
        index      = createIndex(node->row(), 0, node);
    }
    return index;
}
} // namespace Fy::Gui::Widgets::Playlist<|MERGE_RESOLUTION|>--- conflicted
+++ resolved
@@ -29,7 +29,6 @@
 #include <core/player/playermanager.h>
 #include <core/playlist/playlisthandler.h>
 
-#include <utils/helpers.h>
 #include <utils/settings/settingsmanager.h>
 
 #include <QCryptographicHash>
@@ -69,12 +68,8 @@
     Utils::SettingsManager* settings;
     Core::Library::CoverProvider coverProvider;
 
-<<<<<<< HEAD
     PlaylistPreset currentPreset;
-    Core::Playlist::Playlist* currentPlaylist{nullptr};
-=======
     Core::Playlist::Playlist currentPlaylist;
->>>>>>> f74f5496
 
     bool altColours;
 
@@ -92,11 +87,6 @@
         : model{model}
         , playerManager{playerManager}
         , settings{settings}
-<<<<<<< HEAD
-=======
-        , discHeaders{settings->value<Settings::DiscHeaders>()}
-        , splitDiscs{settings->value<Settings::SplitDiscs>()}
->>>>>>> f74f5496
         , altColours{settings->value<Settings::PlaylistAltColours>()}
         , registry{std::make_unique<PlaylistScriptRegistry>()}
         , parser{registry.get()}
@@ -104,93 +94,12 @@
         , pausedIcon{QIcon::fromTheme(Constants::Icons::Pause).pixmap(20)}
     { }
 
-<<<<<<< HEAD
     PlaylistItem* checkInsertKey(const QString& key, PlaylistItem::ItemType type, const Data& item,
                                  PlaylistItem* parent)
     {
         auto [node, inserted] = nodes.try_emplace(key, std::make_unique<PlaylistItem>(type, item, parent));
         if(inserted) {
             node->second->setKey(key);
-=======
-    void createAlbums(const Core::TrackList& tracks)
-    {
-        for(const auto& track : tracks) {
-            if(!nodes.contains(track.hash())) {
-                const QString albumKey = track.albumHash();
-                if(!albums.contains(albumKey)) {
-                    Core::Album album{track.album()};
-                    album.setDate(track.date());
-                    album.setArtist(track.albumArtist());
-                    album.setCoverPath(track.coverPath());
-                    albums.emplace(albumKey, album);
-                }
-                Core::Album& album = albums.at(albumKey);
-                album.addTrack(track);
-            }
-        }
-    }
-
-    PlaylistItem* iterateTrack(const Core::Track& track)
-    {
-        PlaylistItem* parent = nullptr;
-
-        const QString albumKey = track.albumHash();
-
-        if(albums.contains(albumKey)) {
-            auto& album           = albums.at(albumKey);
-            const QString discKey = albumKey + QString::number(track.discNumber());
-            const bool singleDisk = album.isSingleDiscAlbum() || (!splitDiscs && !discHeaders);
-
-            if(singleDisk) {
-                parent = checkInsertKey(albumKey, PlaylistItem::Album, &album, model->rootItem());
-            }
-
-            else if(splitDiscs) {
-                if(!albums.contains(discKey)) {
-                    Core::Album discAlbum{album};
-                    const QString discTitle = "Disc #" + QString::number(track.discNumber());
-                    discAlbum.setSubTitle(discTitle);
-                    discAlbum.reset();
-                    auto& addedAlbum = albums.emplace(discKey, std::move(discAlbum)).first->second;
-                    checkInsertKey(discKey, PlaylistItem::Album, &addedAlbum, model->rootItem());
-                }
-                Core::Album& discAlbum = albums.at(discKey);
-                discAlbum.addTrack(track);
-                parent = nodes.at(discKey).get();
-            }
-
-            else {
-                if(!containers.contains(discKey)) {
-                    Core::Container disc{"Disc #" + QString::number(track.discNumber())};
-                    PlaylistItem* parentNode = checkInsertKey(albumKey, PlaylistItem::Album, &album, model->rootItem());
-                    auto& addedDisc          = containers.emplace(discKey, std::move(disc)).first->second;
-                    checkInsertKey(discKey, PlaylistItem::Container, &addedDisc, parentNode);
-                }
-                Core::Container& disc = containers.at(discKey);
-                disc.addTrack(track);
-                parent = nodes.at(discKey).get();
-            }
-        }
-        return parent;
-    }
-
-    PlaylistItem* checkInsertKey(const QString& key, PlaylistItem::Type type, const ItemType& item,
-                                 PlaylistItem* parent)
-    {
-        if(!nodes.contains(key)) {
-            auto* node = nodes.emplace(key, std::make_unique<PlaylistItem>(type, item, parent)).first->second.get();
-            node->setKey(key);
-        }
-        PlaylistItem* child = nodes.at(key).get();
-        if(parent->hasChild(child)) {
-            return child;
-        }
-        if(resetting) {
-            parent->appendChild(child);
-        }
-        else {
-            insertRow(parent, child);
->>>>>>> f74f5496
         }
         PlaylistItem* child = node->second.get();
 
@@ -484,28 +393,10 @@
     : TreeModel{parent}
     , p{std::make_unique<Private>(this, playerManager, settings)}
 {
-<<<<<<< HEAD
-=======
-    p->settings->subscribe<Settings::DiscHeaders>(this, [this](bool enabled) {
-        p->discHeaders = enabled;
-        reset(p->currentPlaylist);
-    });
-    p->settings->subscribe<Settings::SplitDiscs>(this, [this](bool enabled) {
-        p->splitDiscs = enabled;
-        reset(p->currentPlaylist);
-    });
->>>>>>> f74f5496
     p->settings->subscribe<Settings::PlaylistAltColours>(this, [this](bool enabled) {
         p->altColours = enabled;
         emit dataChanged({}, {}, {Qt::BackgroundRole});
     });
-<<<<<<< HEAD
-=======
-    p->settings->subscribe<Settings::SimplePlaylist>(this, [this](bool enabled) {
-        p->simplePlaylist = enabled;
-        reset(p->currentPlaylist);
-    });
->>>>>>> f74f5496
 }
 
 PlaylistModel::~PlaylistModel() = default;
@@ -614,15 +505,8 @@
     const auto tracks = playlist.tracks();
 
     for(const Core::Track& track : tracks) {
-<<<<<<< HEAD
         if(!track.enabled()) {
             continue;
-=======
-        if(!p->nodes.contains(track.hash())) {
-            if(auto* parent = p->iterateTrack(track)) {
-                p->checkInsertKey(track.hash(), PlaylistItem::Track, track, parent);
-            }
->>>>>>> f74f5496
         }
         p->iterateTrack(track);
     }
